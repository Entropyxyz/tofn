use super::{r2, KeygenShareIds, MessageDigest, SignProtocolBuilder, SignShareId};
use crate::{
    collections::TypedUsize,
    crypto_tools::{k256_serde, rng},
    multisig::{self, keygen::SecretKeyShare},
    sdk::{
        api::{TofnFatal, TofnResult},
        implementer_api::{serialize, RoundBuilder},
    },
};
use ecdsa::hazmat::SignPrimitive;
use elliptic_curve::Field;
use serde::{Deserialize, Serialize};

#[derive(Debug, Clone, Serialize, Deserialize)]
pub struct Bcast {
    pub(super) signature: k256_serde::Signature,
}

pub(super) fn start(
    my_sign_id: TypedUsize<SignShareId>,
    secret_key_share: SecretKeyShare,
    msg_to_sign: &MessageDigest,
    all_keygen_ids: KeygenShareIds,
) -> TofnResult<SignProtocolBuilder> {
    let msg_to_sign = k256::Scalar::from(msg_to_sign);
    let signing_key = secret_key_share.share().signing_key().as_ref();

    let rng = rng::rng_seed_ecdsa_ephemeral_scalar_with_party_id(
        multisig::SIGN_TAG,
        my_sign_id,
        signing_key,
        &msg_to_sign,
    )?;
    let ephemeral_scalar = k256::Scalar::random(rng);

    let signature = signing_key
<<<<<<< HEAD
        .try_sign_prehashed(ephemeral_scalar, msg_to_sign)
=======
        .try_sign_prehashed(ephemeral_scalar.clone(), msg_to_sign.clone())
>>>>>>> 30e8b5b7
        .map_err(|_| TofnFatal)?;

    let bcast_out = Some(serialize(&Bcast {
        signature: signature.0.into(),
    })?);

    Ok(SignProtocolBuilder::NotDone(RoundBuilder::new(
        Box::new(r2::R2 {
            secret_key_share,
            msg_to_sign,
            all_keygen_ids,
        }),
        bcast_out,
        None,
    )))
}<|MERGE_RESOLUTION|>--- conflicted
+++ resolved
@@ -8,8 +8,7 @@
         implementer_api::{serialize, RoundBuilder},
     },
 };
-use ecdsa::hazmat::SignPrimitive;
-use elliptic_curve::Field;
+use ecdsa::{hazmat::SignPrimitive, elliptic_curve::Field};
 use serde::{Deserialize, Serialize};
 
 #[derive(Debug, Clone, Serialize, Deserialize)]
@@ -35,11 +34,7 @@
     let ephemeral_scalar = k256::Scalar::random(rng);
 
     let signature = signing_key
-<<<<<<< HEAD
         .try_sign_prehashed(ephemeral_scalar, msg_to_sign)
-=======
-        .try_sign_prehashed(ephemeral_scalar.clone(), msg_to_sign.clone())
->>>>>>> 30e8b5b7
         .map_err(|_| TofnFatal)?;
 
     let bcast_out = Some(serialize(&Bcast {
