--- conflicted
+++ resolved
@@ -20,12 +20,7 @@
         implementer_api::{serialize, Executer, ProtocolBuilder, ProtocolInfo, RoundBuilder},
     },
 };
-<<<<<<< HEAD
-use ecdsa::elliptic_curve::{ops::Reduce, sec1::ToEncodedPoint};
-=======
-use ecdsa::elliptic_curve::sec1::ToEncodedPoint;
-use elliptic_curve::ops::Reduce;
->>>>>>> 30e8b5b7
+use ecdsa::elliptic_curve::{sec1::ToEncodedPoint, ops::Reduce};
 use k256::{ProjectivePoint, Scalar};
 use tracing::{error, warn};
 
@@ -207,12 +202,8 @@
         // compute r, s_i
         // reference for r: https://docs.rs/k256/0.8.1/src/k256/ecdsa/sign.rs.html#223-225
         let r = <k256::Scalar as Reduce<k256::U256>>::from_be_bytes_reduced(
-<<<<<<< HEAD
-            *self
+            self
                 .R
-=======
-            self.R
->>>>>>> 30e8b5b7
                 .to_affine()
                 .to_encoded_point(true)
                 .x()
