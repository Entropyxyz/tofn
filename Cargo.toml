--- conflicted
+++ resolved
@@ -18,14 +18,8 @@
 clap = { version = "3.1.6", features = ["derive"] }
 
 # k256 baggage
-<<<<<<< HEAD
 k256 = "0.10.4"
 ecdsa = "0.13.4"
-=======
-elliptic-curve = {version = "0.11.12", features = ["digest","arithmetic"]}
-k256 = { version = "0.10.4", features = ["ecdsa", "ecdsa-core", "serde"]}
-ecdsa = { version = "0.13.4", features = ["digest", "arithmetic", "hazmat"]} # needed only for FromDigest trait
->>>>>>> 30e8b5b7
 rand = "0.8"
 sha2 = { version = "0.10.2", features = ["std", "asm"], default-features = false }
 sha3 = { version = "0.10.1", default-features = false }
